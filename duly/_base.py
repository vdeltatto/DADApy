import numpy as np
from sklearn.neighbors import NearestNeighbors
from sklearn.metrics import pairwise_distances_chunked
from functools import partial
import math

import multiprocessing

cores = multiprocessing.cpu_count()
rng = np.random.default_rng()


<<<<<<< HEAD
	def __init__(self, coordinates=None, distances=None, maxk=None, verbose=False, njobs=cores, working_memory = 1024):

		self.X = coordinates
		self.maxk = maxk
		self.working_memory = working_memory

		if coordinates is not None:
			#should be used to set minimum precision where necessary
			self.dtype = self.X.dtype

			self.Nele = coordinates.shape[0]
			self.distances = None
			
			#BUG to be solved: the next line
			if self.maxk is None: self.maxk = self.Nele - 1
=======
class Base:
    """Base class containig data and distances.
>>>>>>> a22b92e2

    Attributes:
        Nele (int): number of data points
        X (np.ndarray(float)): the data points loaded into the object, of shape (Nele , dimension of embedding space)
        maxk (int): maximum number of neighbours to be calculated
        distances (float[:,:]): distances between points saved in X
        dist_indeces (int[:,:]): ordering of neighbours according to the ditances
        verb (bool): whether you want the code to speak or shut up
        njobs (int): number of cores to be used
        p (int): metric used to compute distances

    """

    def __init__(self, coordinates=None, distances=None, maxk=None, verbose=False, njobs=cores, working_memory=1024):

        self.X = coordinates
        self.maxk = maxk
        self.working_memory = working_memory
        self.verb = verbose
        self.njobs = njobs

        if coordinates is not None:
            # should be used to set minimum precision where necessary
            self.dtype = self.X.dtype

            self.Nele = coordinates.shape[0]
            self.distances = None
            # BUG to be solved: the next line
            if self.maxk is None: self.maxk = self.Nele - 1

        if distances is not None:
            if isinstance(distances, tuple):
                assert (distances[0].shape[0] == distances[1].shape[0])

                if self.maxk is None:
                    self.maxk = distances[0].shape[1] - 1

                self.Nele = distances[0].shape[0]
                self.distances = distances[0][:, :self.maxk + 1]

                self.dist_indices = distances[1][:, :self.maxk + 1]


            elif isinstance(distances, np.ndarray):
                assert (distances.shape[0] == distances.shape[1])  # assuming square matrix

                self.Nele = distances.shape[0]
                if self.maxk is None:
                    self.maxk = distances.shape[1] - 1

                self.dist_indices = np.asarray(np.argsort(distances, axis=1)[:, 0:self.maxk + 1])
                self.distances = np.asarray(
                    np.take_along_axis(distances, self.dist_indices, axis=1))

            self.dtype = self.distances.dtype

    # ----------------------------------------------------------------------------------------------

    def compute_distances(self, maxk, njobs=1, metric='minkowski', p=2, algo='auto'):
        """Compute distances between points up to the maxk nearest neighbour

        Args:
            maxk: maximum number of neighbours for which distance is computed and stored
            njobs: number of processes
            metric: type of metric
            p: type of metric
            algo: type of algorithm used

        """
        if self.maxk is None:
            self.maxk = maxk
        else:
            self.maxk = min(maxk, self.maxk)

        self.p = p

        if self.verb: print(f'Computation of the distances up to {self.maxk} NNs started')

        nbrs = NearestNeighbors(n_neighbors=self.maxk, algorithm=algo, metric=metric, p=p,
                                n_jobs=njobs).fit(self.X)

        self.distances, self.dist_indices = nbrs.kneighbors(self.X)

        # removal of zero distances should be done here, automatically
        self._remove_zero_dists(self.distances)

        if self.verb: print('Computation of the distances finished')

    # ---------------------------------------------------------------------------

    # better to use this formulation which can be applied to _mus_scaling_reduce_func
    def _remove_zero_dists(self, distances):

        # TO IMPROVE/CHANGE
        # to_remove = distances[:, 2] < np.finfo(self.dtype).eps
        # distances = distances[~to_remove]
        # indices = indices[~to_remove]

        # TO TEST

        # find all points with any zero distance
        indx_ = np.nonzero(distances[:, 1] < np.finfo(self.dtype).eps)[0]
        # set nearest distance to eps:
        distances[indx_, 1] = np.finfo(self.dtype).eps

        return distances

    # def remove_zero_dists(self):
    # 	# TODO remove all the degenerate distances
    #
    # 	assert (self.distances is not None)
    #
    # 	# find all points with any zero distance
    # 	indx = np.nonzero(self.distances[:, 1] < np.finfo(float).eps)
    #
    # 	# set nearest distance to eps:
    # 	self.distances[indx, 1] = np.finfo(float).eps
    #
    # 	print(f'{len(indx)} couple of points where at 0 distance: \
    # 				their distance have been set to eps: {np.finfo(float).eps}')

    # ----------------------------------------------------------------------------------------------

    # adapted from kneighbors function of sklearn
    # https://github.com/scikit-learn/scikit-learn/blob/95119c13af77c76e150b753485c662b7c52a41a2/sklearn/neighbors/_base.py
    def _mus_scaling_reduce_func(self, dist, start, range_scaling):

        max_step = int(math.log(range_scaling, 2))
        steps = np.array([2 ** i for i in range(max_step)])

        sample_range = np.arange(dist.shape[0])[:, None]
        neigh_ind = np.argpartition(dist, range_scaling - 1, axis=1)
        neigh_ind = neigh_ind[:, :range_scaling]

        # argpartition doesn't guarantee sorted order, so we sort again
        neigh_ind = neigh_ind[
            sample_range, np.argsort(dist[sample_range, neigh_ind])]

        dist = np.sqrt(dist[sample_range, neigh_ind])

        dist = self._remove_zero_dists(dist)
        mus = dist[:, steps[1:]] / dist[:, steps[:-1]]
        rs = dist[:, np.array([steps[:-1], steps[1:]])]

        return dist[:, :self.maxk + 1], neigh_ind[:, :self.maxk + 1], mus, np.mean(rs, axis=1)

    def _get_mus_scaling(self, range_scaling):

        reduce_func = partial(self._mus_scaling_reduce_func, range_scaling=range_scaling)

        kwds = {'squared': True}
        chunked_results = list(pairwise_distances_chunked(self.X, self.X, reduce_func=reduce_func,
                                                          metric='euclidean', n_jobs=1,
                                                          working_memory=self.working_memory, **kwds))

        neigh_dist, neigh_ind, mus, rs = zip(*chunked_results)
        return np.vstack(neigh_dist), np.vstack(neigh_ind), np.vstack(mus), np.vstack(rs)

    # ---------------------------------------------------------------------------

    def decimate(self, decimation, maxk=None):
        """Compute distances for a random subset of points

        Args:
            decimation (float): fraction of points to use

        Returns:
            distances of decimated dataset

        """

        assert (0. < decimation and decimation <= 1.)

        if decimation == 1.:
            assert (self.distances is not None)
            return self.distances
        else:
            if maxk is None:
                maxk = self.maxk

            Nele_dec = int(self.Nele * decimation)
            idxs = rng.choice(self.Nele, Nele_dec, replace=False)
            X_temp = self.X[idxs]
            nbrs = NearestNeighbors(n_neighbors=maxk, p=self.p,
                                    n_jobs=self.njobs).fit(X_temp)
            self.dist_dec, self.ind_dec = nbrs.kneighbors(X_temp)
            return self.dist_dec

# ---------------------------------------------------------------------------

# if __name__ == '__main__':
# 	X = rng.uniform(size = (100, 2))
#
# 	base = Base(coordinates=X)
#
# 	base.compute_distances(maxk = 10)
# 	print(base.distances.shape)
# 	print(base.distances[0])
#
# 	dist_dec = base.decimate(0.5,10)
#
# 	print(dist_dec[0])
# 	print(dist_dec.shape)<|MERGE_RESOLUTION|>--- conflicted
+++ resolved
@@ -9,27 +9,8 @@
 cores = multiprocessing.cpu_count()
 rng = np.random.default_rng()
 
-
-<<<<<<< HEAD
-	def __init__(self, coordinates=None, distances=None, maxk=None, verbose=False, njobs=cores, working_memory = 1024):
-
-		self.X = coordinates
-		self.maxk = maxk
-		self.working_memory = working_memory
-
-		if coordinates is not None:
-			#should be used to set minimum precision where necessary
-			self.dtype = self.X.dtype
-
-			self.Nele = coordinates.shape[0]
-			self.distances = None
-			
-			#BUG to be solved: the next line
-			if self.maxk is None: self.maxk = self.Nele - 1
-=======
 class Base:
     """Base class containig data and distances.
->>>>>>> a22b92e2
 
     Attributes:
         Nele (int): number of data points
@@ -43,11 +24,11 @@
 
     """
 
-    def __init__(self, coordinates=None, distances=None, maxk=None, verbose=False, njobs=cores, working_memory=1024):
+    def __init__(self, coordinates=None, distances=None, maxk=None, verbose=False, njobs=cores):
 
         self.X = coordinates
         self.maxk = maxk
-        self.working_memory = working_memory
+        #self.working_memory = working_memory
         self.verb = verbose
         self.njobs = njobs
 
@@ -183,7 +164,7 @@
         kwds = {'squared': True}
         chunked_results = list(pairwise_distances_chunked(self.X, self.X, reduce_func=reduce_func,
                                                           metric='euclidean', n_jobs=1,
-                                                          working_memory=self.working_memory, **kwds))
+                                                          working_memory=1024, **kwds))
 
         neigh_dist, neigh_ind, mus, rs = zip(*chunked_results)
         return np.vstack(neigh_dist), np.vstack(neigh_ind), np.vstack(mus), np.vstack(rs)
